{
    "name": "mcp-connectors",
    "version": "0.1.0",
    "private": true,
    "description": "monorepo for mcp connectors for disco.dev",
    "workspaces": ["packages/*", "apps/*"],
    "type": "module",
    "files": ["dist", "README.md", "LICENSE"],
    "scripts": {
<<<<<<< HEAD
        "start": "tsx --watch ./scripts/start-server.ts",
        "start:fixed": "tsx --watch ./scripts/start-server-fixed.ts",
        "simple-server": "tsx --watch ./scripts/simple-mcp-server.ts",
        "start:test": "tsx --watch ./scripts/test-server.ts",
=======
        "start": "turbo run start",
        "server": "turbo run spawn",
        "dev": "turbo run dev",
>>>>>>> 0d192dca
        "prepare": "husky",
        "build": "turbo build",
        "test": "turbo test",
        "check": "biome check .",
        "check:fix": "biome check --fix .",
        "typecheck": "turbo typecheck"
    },
    "dependencies": {
        "@stackone/mcp-config-types": "workspace:*",
        "@stackone/mcp-connectors": "workspace:*"
    },
    "devDependencies": {
        "@biomejs/biome": "^1.5.3",
        "@types/node": "^22.13.5",
        "@typescript/native-preview": "^7.0.0-dev.20250815.1",
        "husky": "^9.1.7",
        "lint-staged": "^15.2.0",
        "msw": "^2.10.4",
        "tsdown": "^0.14.0",
        "turbo": "latest",
        "typescript": "^5.9.0",
        "unplugin-unused": "^0.5.1",
        "vitest": "^3.2.4",
        "vitest-mock-extended": "^3.1.0"
    },
    "repository": {
        "type": "git",
        "url": "git+https://github.com/StackOneHQ/mcp-connectors.git"
    },
    "author": "StackOne",
    "license": "Apache-2.0",
    "bugs": "https://github.com/StackOneHQ/mcp-connectors/issues",
    "homepage": "https://github.com/StackOneHQ/mcp-connectors#readme",
    "lint-staged": {
        "*": ["biome check --fix --no-errors-on-unmatched"]
    },
    "packageManager": "bun@1.2.18"
}<|MERGE_RESOLUTION|>--- conflicted
+++ resolved
@@ -7,16 +7,12 @@
     "type": "module",
     "files": ["dist", "README.md", "LICENSE"],
     "scripts": {
-<<<<<<< HEAD
-        "start": "tsx --watch ./scripts/start-server.ts",
+        "start": "turbo run start",
+        "server": "turbo run spawn",
+        "dev": "turbo run dev",
         "start:fixed": "tsx --watch ./scripts/start-server-fixed.ts",
         "simple-server": "tsx --watch ./scripts/simple-mcp-server.ts",
         "start:test": "tsx --watch ./scripts/test-server.ts",
-=======
-        "start": "turbo run start",
-        "server": "turbo run spawn",
-        "dev": "turbo run dev",
->>>>>>> 0d192dca
         "prepare": "husky",
         "build": "turbo build",
         "test": "turbo test",
